/*
    This file is part of Magnum.

    Copyright © 2010, 2011, 2012, 2013, 2014
              Vladimír Vondruš <mosra@centrum.cz>

    Permission is hereby granted, free of charge, to any person obtaining a
    copy of this software and associated documentation files (the "Software"),
    to deal in the Software without restriction, including without limitation
    the rights to use, copy, modify, merge, publish, distribute, sublicense,
    and/or sell copies of the Software, and to permit persons to whom the
    Software is furnished to do so, subject to the following conditions:

    The above copyright notice and this permission notice shall be included
    in all copies or substantial portions of the Software.

    THE SOFTWARE IS PROVIDED "AS IS", WITHOUT WARRANTY OF ANY KIND, EXPRESS OR
    IMPLIED, INCLUDING BUT NOT LIMITED TO THE WARRANTIES OF MERCHANTABILITY,
    FITNESS FOR A PARTICULAR PURPOSE AND NONINFRINGEMENT. IN NO EVENT SHALL
    THE AUTHORS OR COPYRIGHT HOLDERS BE LIABLE FOR ANY CLAIM, DAMAGES OR OTHER
    LIABILITY, WHETHER IN AN ACTION OF CONTRACT, TORT OR OTHERWISE, ARISING
    FROM, OUT OF OR IN CONNECTION WITH THE SOFTWARE OR THE USE OR OTHER
    DEALINGS IN THE SOFTWARE.
*/

#include "ColladaImporter.h"

#include <unordered_map>
#include <QtCore/QCoreApplication>
#include <QtCore/QFile>
#include <QtCore/QStringList>
#include <QtXmlPatterns/QXmlQuery>
#include <Corrade/Utility/Directory.h>
#include <Magnum/Mesh.h>
#include <Magnum/Math/Constants.h>
#include <Magnum/MeshTools/CombineIndexedArrays.h>
#include <Magnum/Trade/ImageData.h>
#include <Magnum/Trade/MeshData3D.h>
#include <Magnum/Trade/MeshObjectData3D.h>
#include <Magnum/Trade/PhongMaterialData.h>
#include <Magnum/Trade/SceneData.h>
#include <Magnum/Trade/TextureData.h>

#include "MagnumPlugins/TgaImporter/TgaImporter.h"

namespace Magnum { namespace Trade {

struct ColladaImporter::Document {
    std::string filename;

    /* Data */
    /** @todo Camera, light names, deduplicate the relevant code */
    std::vector<std::string> scenes,
        objects,
        meshes,
        materials,
        textures,
        images2D;

    /** @todo Make public use for camerasForName, lightsForName */
    std::unordered_map<std::string, UnsignedInt> camerasForName,
        lightsForName,
        scenesForName,
        objectsForName,
        meshesForName,
        materialsForName,
        texturesForName,
        images2DForName;

    QXmlQuery query;
};

const QString ColladaImporter::namespaceDeclaration =
    "declare default element namespace \"http://www.collada.org/2005/11/COLLADASchema\";\n";

ColladaImporter::ColladaImporter(): d(nullptr), zero(0), app(qApp ? nullptr : new QCoreApplication(zero, nullptr)) {}

ColladaImporter::ColladaImporter(PluginManager::AbstractManager& manager, std::string plugin): AbstractImporter(manager, std::move(plugin)), d(nullptr), zero(0), app(qApp ? nullptr : new QCoreApplication(zero, nullptr)) {}

ColladaImporter::~ColladaImporter() {
    close();
    delete app;
}

auto ColladaImporter::doFeatures() const -> Features { return {}; }

bool ColladaImporter::doIsOpened() const { return d; }

void ColladaImporter::doOpenFile(const std::string& filename) {
    QXmlQuery query;

    /* Open the file and load it into XQuery */
    QFile file(QString::fromStdString(filename));
    if(!file.open(QIODevice::ReadOnly)) {
        Error() << "Trade::ColladaImporter:openFile(): cannot open file" << filename;
        return;
    }
    if(!query.setFocus(&file)) {
        Error() << "Trade::ColladaImporter::openFile(): cannot load XML";
        return;
    }

    QString tmp;

    /* Check namespace */
    query.setQuery("namespace-uri(/*:COLLADA)");
    query.evaluateTo(&tmp);
    tmp = tmp.trimmed();
    if(tmp != "http://www.collada.org/2005/11/COLLADASchema") {
        Error() << "Trade::ColladaImporter::openFile(): unsupported namespace" << ('"'+tmp+'"').toStdString();
        return;
    }

    /* Check version */
    query.setQuery(namespaceDeclaration + "/COLLADA/@version/string()");
    query.evaluateTo(&tmp);
    tmp = tmp.trimmed();
    if(tmp != "1.4.1") {
        Error() << "Trade::ColladaImporter::openFile(): unsupported version" << ('"'+tmp+'"').toStdString();
        return;
    }

    d = new Document;
    d->filename = filename;
    d->query = query;

    QStringList tmpList;

    /* Create scene name -> scene id map */
    query.setQuery(namespaceDeclaration + "/COLLADA/library_visual_scenes/visual_scene/@id/string()");
    query.evaluateTo(&tmpList);
    d->scenes.reserve(tmpList.size());
    #ifndef CORRADE_GCC44_COMPATIBILITY
    d->scenesForName.reserve(tmpList.size());
    #endif
    for(auto it = tmpList.begin(); it != tmpList.end(); ++it) {
        std::string name = it->trimmed().toStdString();
        d->scenes.push_back(name);
        #ifndef CORRADE_GCC46_COMPATIBILITY
        d->scenesForName.emplace(std::move(name), d->scenesForName.size());
        #else
        d->scenesForName.insert({std::move(name), d->scenesForName.size()});
        #endif
    }

    /* Create object name -> object id map */
    query.setQuery(namespaceDeclaration + "/COLLADA/library_visual_scenes/visual_scene//node/@id/string()");
    tmpList.clear();
    query.evaluateTo(&tmpList);
    d->objects.reserve(tmpList.size());
    #ifndef CORRADE_GCC44_COMPATIBILITY
    d->objectsForName.reserve(tmpList.size());
    #endif
    for(auto it = tmpList.begin(); it != tmpList.end(); ++it) {
        std::string name = it->trimmed().toStdString();
        d->objects.push_back(name);
        #ifndef CORRADE_GCC46_COMPATIBILITY
        d->objectsForName.emplace(std::move(name), d->objectsForName.size());
        #else
        d->objectsForName.insert({std::move(name), d->objectsForName.size()});
        #endif
    }

    /* Create camera name -> camera id map */
    query.setQuery(namespaceDeclaration + "/COLLADA/library_cameras/camera/@id/string()");
    tmpList.clear();
    query.evaluateTo(&tmpList);
    #ifndef CORRADE_GCC44_COMPATIBILITY
    d->camerasForName.reserve(tmpList.size());
    #endif
    for(auto it = tmpList.begin(); it != tmpList.end(); ++it) {
        #ifndef CORRADE_GCC46_COMPATIBILITY
        d->camerasForName.emplace(it->trimmed().toStdString(), d->camerasForName.size());
        #else
        d->camerasForName.insert({it->trimmed().toStdString(), d->camerasForName.size()});
        #endif
    }

    /* Create light name -> light id map */
    query.setQuery(namespaceDeclaration + "/COLLADA/library_lights/light/@id/string()");
    tmpList.clear();
    query.evaluateTo(&tmpList);
    #ifndef CORRADE_GCC44_COMPATIBILITY
    d->lightsForName.reserve(tmpList.size());
    #endif
    for(auto it = tmpList.begin(); it != tmpList.end(); ++it) {
        #ifndef CORRADE_GCC46_COMPATIBILITY
        d->lightsForName.emplace(it->trimmed().toStdString(), d->lightsForName.size());
        #else
        d->lightsForName.insert({it->trimmed().toStdString(), d->lightsForName.size()});
        #endif
    }

    /* Create mesh name -> mesh id map */
    query.setQuery(namespaceDeclaration + "/COLLADA/library_geometries/geometry/@id/string()");
    tmpList.clear();
    query.evaluateTo(&tmpList);
    d->meshes.reserve(tmpList.size());
    #ifndef CORRADE_GCC44_COMPATIBILITY
    d->meshesForName.reserve(tmpList.size());
    #endif
    for(auto it = tmpList.begin(); it != tmpList.end(); ++it) {
        std::string name = it->trimmed().toStdString();
        d->meshes.push_back(name);
        #ifndef CORRADE_GCC46_COMPATIBILITY
        d->meshesForName.emplace(std::move(name), d->meshesForName.size());
        #else
        d->meshesForName.insert({std::move(name), d->meshesForName.size()});
        #endif
    }

    /* Create material name -> material id map */
    query.setQuery(namespaceDeclaration + "/COLLADA/library_materials/material/@id/string()");
    tmpList.clear();
    query.evaluateTo(&tmpList);
    d->materials.reserve(tmpList.size());
    #ifndef CORRADE_GCC44_COMPATIBILITY
    d->materialsForName.reserve(tmpList.size());
    #endif
    for(auto it = tmpList.begin(); it != tmpList.end(); ++it) {
        std::string name = it->trimmed().toStdString();
        d->materials.push_back(name);
        #ifndef CORRADE_GCC46_COMPATIBILITY
        d->materialsForName.emplace(std::move(name), d->materialsForName.size());
        #else
        d->materialsForName.insert({std::move(name), d->materialsForName.size()});
        #endif
    }

    /* Create texture name -> texture id map */
    query.setQuery(namespaceDeclaration + "/COLLADA/library_effects/effect/profile_COMMON/newparam/*[starts-with(name(), 'sampler')]/../@sid/string()");
    tmpList.clear();
    query.evaluateTo(&tmpList);
    d->textures.reserve(tmpList.size());
    #ifndef CORRADE_GCC44_COMPATIBILITY
    d->materialsForName.reserve(tmpList.size());
    #endif
    for(auto it = tmpList.begin(); it != tmpList.end(); ++it) {
        std::string name = it->trimmed().toStdString();
        d->textures.push_back(name);
        #ifndef CORRADE_GCC46_COMPATIBILITY
        d->texturesForName.emplace(std::move(name), d->texturesForName.size());
        #else
        d->texturesForName.insert({std::move(name), d->texturesForName.size()});
        #endif
    }

    /* Create image name -> image id map */
    query.setQuery(namespaceDeclaration + "/COLLADA/library_images/image/@id/string()");
    tmpList.clear();
    query.evaluateTo(&tmpList);
    d->images2D.reserve(tmpList.size());
    #ifndef CORRADE_GCC44_COMPATIBILITY
    d->images2DForName.reserve(tmpList.size());
    #endif
    for(auto it = tmpList.begin(); it != tmpList.end(); ++it) {
        std::string name = it->trimmed().toStdString();
        d->images2D.push_back(name);
        #ifndef CORRADE_GCC46_COMPATIBILITY
        d->images2DForName.emplace(std::move(name), d->images2DForName.size());
        #else
        d->images2DForName.insert({std::move(name), d->images2DForName.size()});
        #endif
    }
}

void ColladaImporter::doClose() {
    delete d;
    d = nullptr;
}

Int ColladaImporter::doDefaultScene() {
    QString tmp;

    /* Default scene */
    d->query.setQuery(namespaceDeclaration + "/COLLADA/scene/instance_visual_scene/@url/string()");
    d->query.evaluateTo(&tmp);

    auto it = d->scenesForName.find(tmp.trimmed().mid(1).toStdString());
    return it == d->scenesForName.end() ? -1 : it->second;
}

UnsignedInt ColladaImporter::doSceneCount() const { return d->scenes.size(); }

Int ColladaImporter::doSceneForName(const std::string& name) {
    auto it = d->scenesForName.find(name);
    return it == d->scenesForName.end() ? -1 : it->second;
}

std::string ColladaImporter::doSceneName(const UnsignedInt id) { return d->scenes[id]; }

std::optional<SceneData> ColladaImporter::doScene(const UnsignedInt id) {
    QStringList tmpList;
    d->query.setQuery((namespaceDeclaration + "/COLLADA/library_visual_scenes/visual_scene[%0]/node/@id/string()").arg(id+1));
    d->query.evaluateTo(&tmpList);

    std::vector<UnsignedInt> children;
    children.reserve(tmpList.size());
    for(auto it = tmpList.begin(); it != tmpList.end(); ++it) {
        const std::string childIdTrimmed = it->trimmed().toStdString();
        const Int id = doObject3DForName(childIdTrimmed);
        if(id == -1) {
            Error() << "Trade::ColladaImporter::scene(): object" << '"' + childIdTrimmed + '"' << "was not found";
            return std::nullopt;
        }
        children.push_back(id);
    }

    return SceneData({}, std::move(children));
}

UnsignedInt ColladaImporter::doObject3DCount() const { return d->objects.size(); }

Int ColladaImporter::doObject3DForName(const std::string& name) {
    auto it = d->objectsForName.find(name);
    return it == d->objectsForName.end() ? -1 : it->second;
}

std::string ColladaImporter::doObject3DName(const UnsignedInt id) { return d->objects[id]; }

std::unique_ptr<ObjectData3D> ColladaImporter::doObject3D(const UnsignedInt id) {
    /* Referring to <node>s with numbers somehow doesn't work (i.e. it selects
       many extra elements), we need to refer to them by id attribute instead */
    const auto name = QString::fromStdString(doObject3DName(id));

    QString tmp;
    QStringList tmpList, tmpList2;

    /* Transformations */
    d->query.setQuery((namespaceDeclaration + "/COLLADA/library_visual_scenes/visual_scene//node[@id='%0']/(translate|rotate|scale)/name()").arg(name));
    d->query.evaluateTo(&tmpList);

    d->query.setQuery((namespaceDeclaration + "/COLLADA/library_visual_scenes/visual_scene//node[@id='%0']/(translate|rotate|scale)/string()").arg(name));
    d->query.evaluateTo(&tmpList2);

    Matrix4 transformation;
    for(std::size_t i = 0; i != std::size_t(tmpList.size()); ++i) {
        QString type = tmpList[i].trimmed();
        /* Translation */
        if(type == "translate")
            transformation = transformation*Matrix4::translation(Implementation::Utility::parseVector<Vector3>(tmpList2[i]));

        /* Rotation */
        else if(type == "rotate") {
            int pos = 0;
            Vector3 axis = Implementation::Utility::parseVector<Vector3>(tmpList2[i], &pos);
            Deg angle(Implementation::ColladaType<Float>::fromString(tmpList2[i].mid(pos)));
            transformation = transformation*Matrix4::rotation(angle, axis);

        /* Scaling */
        } else if(type == "scale")
            transformation = transformation*Matrix4::scaling(Implementation::Utility::parseVector<Vector3>(tmpList2[i]));

        /* It shouldn't get here */
        #ifndef CORRADE_GCC45_COMPATIBILITY
        else CORRADE_ASSERT(0, ("Trade::ColladaImporter::object3D(): unknown translation " + type).toStdString(), nullptr);
        #else
        else CORRADE_ASSERT(0, ("Trade::ColladaImporter::object3D(): unknown translation " + type).toStdString(), {});
        #endif
    }

    /* Child object names */
    d->query.setQuery((namespaceDeclaration + "/COLLADA/library_visual_scenes/visual_scene//node[@id='%0']/node/@id/string()").arg(name));
    tmpList.clear();
    d->query.evaluateTo(&tmpList);

    /* Child object IDs */
    std::vector<UnsignedInt> children;
    children.reserve(tmpList.size());
    for(auto it = tmpList.begin(); it != tmpList.end(); ++it) {
        const std::string childIdTrimmed = it->trimmed().toStdString();
        const Int id = doObject3DForName(childIdTrimmed);
        if(id == -1) {
            Error() << "Trade::ColladaImporter::object3D(): object" << '"' + childIdTrimmed + '"' << "was not found";
            #ifndef CORRADE_GCC45_COMPATIBILITY
            return nullptr;
            #else
            return {};
            #endif
        }
        children.push_back(id);
    }

    /* Instance type */
    d->query.setQuery((namespaceDeclaration + "/COLLADA/library_visual_scenes/visual_scene//node[@id='%0']/*[starts-with(name(), 'instance_')]/name()").arg(name));
    d->query.evaluateTo(&tmp);
    tmp = tmp.trimmed();

    /* Camera instance */
    if(tmp == "instance_camera") {
        /** @todo use doCameraForName() */
        std::string cameraName = instanceName(name, "instance_camera");
        auto cameraId = d->camerasForName.find(cameraName);
        if(cameraId == d->camerasForName.end()) {
            Error() << "Trade::ColladaImporter::object3D(): camera" << '"'+cameraName+'"' << "was not found";
            #ifndef CORRADE_GCC45_COMPATIBILITY
            return nullptr;
            #else
            return {};
            #endif
        }

        /** @todo C++14: std::make_unique() */
        return std::unique_ptr<ObjectData3D>(new ObjectData3D(std::move(children), transformation, ObjectInstanceType3D::Camera, cameraId->second));

    /* Light instance */
    } else if(tmp == "instance_light") {
        /** @todo use doLightForName() */
        std::string lightName = instanceName(name, "instance_light");
        auto lightId = d->lightsForName.find(lightName);
        if(lightId == d->lightsForName.end()) {
            Error() << "Trade::ColladaImporter::object3D(): light" << '"'+lightName+'"' << "was not found";
            #ifndef CORRADE_GCC45_COMPATIBILITY
            return nullptr;
            #else
            return {};
            #endif
        }

        /** @todo C++14: std::make_unique() */
        return std::unique_ptr<ObjectData3D>(new ObjectData3D(std::move(children), transformation, ObjectInstanceType3D::Light, lightId->second));

    /* Mesh instance */
    } else if(tmp == "instance_geometry") {
        std::string meshName = instanceName(name, "instance_geometry");
        const Int meshId = doMesh3DForName(meshName);
        if(meshId == -1) {
            Error() << "Trade::ColladaImporter::object3D(): mesh" << '"'+meshName+'"' << "was not found";
            #ifndef CORRADE_GCC45_COMPATIBILITY
            return nullptr;
            #else
            return {};
            #endif
        }

        d->query.setQuery((namespaceDeclaration + "/COLLADA/library_visual_scenes/visual_scene//node[@id='%0']/instance_geometry/bind_material/technique_common/count(instance_material)").arg(name));
        d->query.evaluateTo(&tmp);
<<<<<<< HEAD
        std::string materialName = tmp.trimmed().mid(1).toStdString();

        /* If the mesh doesn't have bound material, add default one, else find
           its ID */
        /** @todo Solution for unknown materials etc.: -1 ? */
        Int materialId = 0;
        if(!materialName.empty()) {
            materialId = doMaterialForName(materialName);
            if(materialId == -1) {
                Error() << "Trade::ColladaImporter::object3D(): material" << '"'+materialName+'"' << "was not found";
                #ifndef CORRADE_GCC45_COMPATIBILITY
                return nullptr;
                #else
                return {};
                #endif
=======

        const Int materialCount = tmp.toInt();
        Int materialId = -1;
        if(materialCount > 1) {
            Error() << "Trade::ColladaImporter::object3D(): multiple materials per object are not supported";
            return nullptr;
        } else if(materialCount != 0) {
            d->query.setQuery((namespaceDeclaration + "/COLLADA/library_visual_scenes/visual_scene//node[@id='%0']/instance_geometry/bind_material/technique_common/instance_material/@target/string()").arg(name));
            d->query.evaluateTo(&tmp);
            std::string materialName = tmp.trimmed().mid(1).toStdString();

            /* If the mesh doesn't have bound material, add default one, else find
               its ID */
            /** @todo Solution for unknown materials etc.: -1 ? */
            if(!materialName.empty()) {
                materialId = doMaterialForName(materialName);
                if(materialId == -1) {
                    Error() << "Trade::ColladaImporter::object3D(): material" << '"'+materialName+'"' << "was not found";
                    return nullptr;
                }
>>>>>>> 30238c5b
            }
        }

        /** @todo C++14: std::make_unique() */
        return std::unique_ptr<ObjectData3D>(new MeshObjectData3D(std::move(children), transformation, meshId, materialId));

    /* Blender group instance */
    } else if(tmp.isEmpty())
        return std::unique_ptr<ObjectData3D>(new ObjectData3D(std::move(children), transformation));

    /* Something else */
    Error() << "Trade::ColladaImporter::object3D():" << '"'+tmp.toStdString()+'"' << "instance type not supported";
    #ifndef CORRADE_GCC45_COMPATIBILITY
    return nullptr;
    #else
    return {};
    #endif
}

UnsignedInt ColladaImporter::doMesh3DCount() const { return d->meshes.size(); }

Int ColladaImporter::doMesh3DForName(const std::string& name) {
    auto it = d->meshesForName.find(name);
    return it == d->meshesForName.end() ? -1 : it->second;
}

std::string ColladaImporter::doMesh3DName(const UnsignedInt id) { return d->meshes[id]; }

std::optional<MeshData3D> ColladaImporter::doMesh3D(const UnsignedInt id) {
    /** @todo More polylists in one mesh */

    /* Get polygon count */
    QString tmp;
    d->query.setQuery((namespaceDeclaration + "/COLLADA/library_geometries/geometry[%0]/mesh/polylist/@count/string()").arg(id+1));
    d->query.evaluateTo(&tmp);
    UnsignedInt polygonCount = Implementation::ColladaType<UnsignedInt>::fromString(tmp);

    /* Get vertex count per polygon */
    d->query.setQuery((namespaceDeclaration + "/COLLADA/library_geometries/geometry[%0]/mesh/polylist/vcount/string()").arg(id+1));
    d->query.evaluateTo(&tmp);
    std::vector<UnsignedInt> vertexCountPerFace = Implementation::Utility::parseArray<UnsignedInt>(tmp, polygonCount);

    UnsignedInt vertexCount = 0;
    std::vector<UnsignedInt> quads;
    for(std::size_t i = 0; i != vertexCountPerFace.size(); ++i) {
        UnsignedInt count = vertexCountPerFace[i];

        if(count == 4) quads.push_back(i);
        else if(count != 3) {
            Error() << "Trade::ColladaImporter::mesh3D():" << count << "vertices per face not supported";
            return std::nullopt;
        }

        vertexCount += count;
    }

    /* Get input count per vertex */
    d->query.setQuery((namespaceDeclaration + "count(/COLLADA/library_geometries/geometry[%0]/mesh/polylist/input)").arg(id+1));
    d->query.evaluateTo(&tmp);
    UnsignedInt stride = Implementation::ColladaType<UnsignedInt>::fromString(tmp);

    /* Get mesh index arrays */
    d->query.setQuery((namespaceDeclaration + "/COLLADA/library_geometries/geometry[%0]/mesh/polylist/p/string()").arg(id+1));
    d->query.evaluateTo(&tmp);
    std::vector<UnsignedInt> interleavedIndexArrays = Implementation::Utility::parseArray<UnsignedInt>(tmp, vertexCount*stride);

    /* Combine index arrays */
    std::vector<UnsignedInt> combinedIndices;
    std::tie(combinedIndices, interleavedIndexArrays) = MeshTools::combineIndexArrays(interleavedIndexArrays, stride);

    /* Convert quads to triangles */
    std::vector<UnsignedInt> indices;
    std::size_t quadId = 0;
    for(std::size_t i = 0; i != vertexCountPerFace.size(); ++i) {
        if(quads.size() > quadId && quads[quadId] == i) {
            indices.insert(indices.end(), {
                combinedIndices[i*3+quadId],
                combinedIndices[i*3+quadId+1],
                combinedIndices[i*3+quadId+2],
                combinedIndices[i*3+quadId],
                combinedIndices[i*3+quadId+2],
                combinedIndices[i*3+quadId+3]
            });

            ++quadId;
        } else {
            indices.insert(indices.end(), {
                combinedIndices[i*3+quadId],
                combinedIndices[i*3+quadId+1],
                combinedIndices[i*3+quadId+2]
            });
        }
    }

    /* Get mesh vertices */
    d->query.setQuery((namespaceDeclaration + "/COLLADA/library_geometries/geometry[%0]/mesh/polylist/input[@semantic='VERTEX']/@source/string()")
        .arg(id+1));
    d->query.evaluateTo(&tmp);
    d->query.setQuery((namespaceDeclaration + "/COLLADA/library_geometries/geometry/mesh/vertices[@id='%0']/input[@semantic='POSITION']/@source/string()")
        .arg(tmp.mid(1).trimmed()));
    d->query.evaluateTo(&tmp);
    std::vector<Vector3> originalVertices = parseSource<Vector3>(tmp.mid(1).trimmed());

    /* Build vertex array */
    UnsignedInt vertexOffset = attributeOffset(id, "VERTEX");
<<<<<<< HEAD
    std::vector<Vector3> vertices(indexCombinations.size());
    for(auto it = indexCombinations.begin(); it != indexCombinations.end(); ++it) {
        const auto& i = *it;
        vertices[i.second] = originalVertices[originalIndices[i.first*stride+vertexOffset]];
    }
=======
    std::vector<Vector3> vertices(interleavedIndexArrays.size()/stride);
    for(UnsignedInt i = 0; i != vertices.size(); ++i)
        vertices[i] = originalVertices[interleavedIndexArrays[i*stride + vertexOffset]];
>>>>>>> 30238c5b

    QStringList tmpList;
    d->query.setQuery((namespaceDeclaration + "/COLLADA/library_geometries/geometry[%0]/mesh/polylist/input/@semantic/string()").arg(id+1));
    d->query.evaluateTo(&tmpList);
    std::vector<std::vector<Vector3>> normals;
    std::vector<std::vector<Vector2>> textureCoords2D;
    for(auto it = tmpList.begin(); it != tmpList.end(); ++it) {
        const QString& attribute = *it;

        /* Vertices - already built */
        if(attribute == "VERTEX") continue;

        /* Normals */
        else if(attribute == "NORMAL")
            normals.push_back(buildAttributeArray<Vector3>(id, "NORMAL", normals.size(), stride, interleavedIndexArrays));

        /* 2D texture coords */
        else if(attribute == "TEXCOORD")
            textureCoords2D.push_back(buildAttributeArray<Vector2>(id, "TEXCOORD", textureCoords2D.size(), stride, interleavedIndexArrays));

        /* Something other */
        else Warning() << "Trade::ColladaImporter::mesh3D():" << '"' + attribute.toStdString() + '"' << "input semantic not supported";
    }

    return MeshData3D(MeshPrimitive::Triangles, std::move(indices), {std::move(vertices)}, std::move(normals), std::move(textureCoords2D));
}

UnsignedInt ColladaImporter::doMaterialCount() const { return d->materials.size(); }

Int ColladaImporter::doMaterialForName(const std::string& name) {
    auto it = d->materialsForName.find(name);
    return it == d->materialsForName.end() ? -1 : it->second;
}

std::string ColladaImporter::doMaterialName(const UnsignedInt id) {
    return d->materials[id];
}

std::unique_ptr<AbstractMaterialData> ColladaImporter::doMaterial(const UnsignedInt id) {
    /* Get effect ID */
    QString effect;
    d->query.setQuery((namespaceDeclaration + "/COLLADA/library_materials/material[%0]/instance_effect/@url/string()").arg(id+1));
    d->query.evaluateTo(&effect);
    effect = effect.mid(1).trimmed();

    /* Find out which profile it is */
    QString tmp;
    d->query.setQuery((namespaceDeclaration + "/COLLADA/library_effects/effect[@id='%0']/*[starts-with(name(), 'profile_')]/name()").arg(effect));
    d->query.evaluateTo(&tmp);

    /** @todo Support other profiles */

    if(tmp.trimmed() != "profile_COMMON") {
        Error() << "Trade::ColladaImporter::material():" << ('"'+tmp.trimmed()+'"').toStdString() << "effect profile not supported";
        #ifndef CORRADE_GCC45_COMPATIBILITY
        return nullptr;
        #else
        return {};
        #endif
    }

    /* Get shader type */
    d->query.setQuery((namespaceDeclaration + "/COLLADA/library_effects/effect[@id='%0']/profile_COMMON/technique/*/name()").arg(effect));
    d->query.evaluateTo(&tmp);
    tmp = tmp.trimmed();

    /** @todo Other (blinn, goraund) profiles */
    if(tmp != "phong") {
        Error() << "Trade::ColladaImporter::material():" << ('"'+tmp+'"').toStdString() << "shader not supported";
        #ifndef CORRADE_GCC45_COMPATIBILITY
        return nullptr;
        #else
        return {};
        #endif
    }

    /* Shininess */
    d->query.setQuery((namespaceDeclaration + "/COLLADA/library_effects/effect[@id='%0']/profile_COMMON/technique/phong/shininess/float/string()").arg(effect));
    d->query.evaluateTo(&tmp);
    const Float shininess = Implementation::ColladaType<Float>::fromString(tmp);

    /* Decide about what is textured in the material */
    PhongMaterialData::Flags flags;

    /* Ambient texture */
    d->query.setQuery((namespaceDeclaration + "/COLLADA/library_effects/effect[@id='%0']/profile_COMMON/technique/phong/ambient/texture/@texture/string()").arg(effect));
    d->query.evaluateTo(&tmp);
    tmp = tmp.trimmed();
    UnsignedInt ambientTexture = 0;
    if(!tmp.isEmpty()) {
        auto it = d->texturesForName.find(tmp.toStdString());
        if(it == d->texturesForName.end()) {
            Error() << "Trade::ColladaImporter::material(): ambient texture" << tmp.toStdString() << "not found";
            #ifndef CORRADE_GCC45_COMPATIBILITY
            return nullptr;
            #else
            return {};
            #endif
        }

        flags |= PhongMaterialData::Flag::AmbientTexture;
        ambientTexture = it->second;
    }

    /* Diffuse texture */
    d->query.setQuery((namespaceDeclaration + "/COLLADA/library_effects/effect[@id='%0']/profile_COMMON/technique/phong/diffuse/texture/@texture/string()").arg(effect));
    d->query.evaluateTo(&tmp);
    tmp = tmp.trimmed();
    UnsignedInt diffuseTexture = 0;
    if(!tmp.isEmpty()) {
        auto it = d->texturesForName.find(tmp.toStdString());
        if(it == d->texturesForName.end()) {
            Error() << "Trade::ColladaImporter::material(): diffuse texture" << tmp.toStdString() << "not found";
            #ifndef CORRADE_GCC45_COMPATIBILITY
            return nullptr;
            #else
            return {};
            #endif
        }

        flags |= PhongMaterialData::Flag::DiffuseTexture;
        diffuseTexture = it->second;
    }

    /* Specular texture */
    d->query.setQuery((namespaceDeclaration + "/COLLADA/library_effects/effect[@id='%0']/profile_COMMON/technique/phong/specular/texture/@texture/string()").arg(effect));
    d->query.evaluateTo(&tmp);
    tmp = tmp.trimmed();
    UnsignedInt specularTexture = 0;
    if(!tmp.isEmpty()) {
        auto it = d->texturesForName.find(tmp.toStdString());
        if(it == d->texturesForName.end()) {
            Error() << "Trade::ColladaImporter::material(): specular texture" << tmp.toStdString() << "not found";
            #ifndef CORRADE_GCC45_COMPATIBILITY
            return nullptr;
            #else
            return {};
            #endif
        }

        flags |= PhongMaterialData::Flag::SpecularTexture;
        specularTexture = it->second;
    }

    auto material = new PhongMaterialData(flags, shininess);

    /* Ambient texture or color, if not textured */
    if(flags & PhongMaterialData::Flag::AmbientTexture)
        material->ambientTexture() = ambientTexture;
    else {
        d->query.setQuery((namespaceDeclaration + "/COLLADA/library_effects/effect[@id='%0']/profile_COMMON/technique/phong/ambient/color/string()").arg(effect));
        d->query.evaluateTo(&tmp);
        material->ambientColor() = Implementation::Utility::parseVector<Vector3>(tmp);
    }

    /* Diffuse texture or color, if not textured */
    if(flags & PhongMaterialData::Flag::DiffuseTexture)
        material->diffuseTexture() = diffuseTexture;
    else {
        d->query.setQuery((namespaceDeclaration + "/COLLADA/library_effects/effect[@id='%0']/profile_COMMON/technique/phong/diffuse/color/string()").arg(effect));
        d->query.evaluateTo(&tmp);
        material->diffuseColor() = Implementation::Utility::parseVector<Vector3>(tmp);
    }

    /* Specular color */
    if(flags & PhongMaterialData::Flag::SpecularTexture)
        material->specularTexture() = specularTexture;
    else {
        d->query.setQuery((namespaceDeclaration + "/COLLADA/library_effects/effect[@id='%0']/profile_COMMON/technique/phong/specular/color/string()").arg(effect));
        d->query.evaluateTo(&tmp);
        material->specularColor() = Implementation::Utility::parseVector<Vector3>(tmp);
    }

    /** @todo Emission, IOR */

    /** @todo C++14: std::make_unique */
    return std::unique_ptr<AbstractMaterialData>(material);
}

UnsignedInt ColladaImporter::doTextureCount() const { return d->textures.size(); }

Int ColladaImporter::doTextureForName(const std::string& name) {
    auto it = d->texturesForName.find(name);
    return it == d->texturesForName.end() ? -1 : it->second;
}

std::string ColladaImporter::doTextureName(const UnsignedInt id) {
    return d->textures[id];
}

namespace {

Sampler::Wrapping wrappingFromString(const QString& string) {
    /* Treat NONE and element not present as default */
    if(string.isEmpty() || string == "WRAP" || string == "NONE") return Sampler::Wrapping::Repeat;
    if(string == "MIRROR") return Sampler::Wrapping::MirroredRepeat;
    if(string == "CLAMP") return Sampler::Wrapping::ClampToEdge;
    if(string == "BORDER") return Sampler::Wrapping::ClampToBorder;

    Error() << "Trade::ColladaImporter::texture(): unknown texture wrapping" << string.toStdString();
    return Sampler::Wrapping(-1);
}

Sampler::Filter filterFromString(const QString& string) {
    /* Treat NONE and element not present as default */
    if(string.isEmpty() || string == "NEAREST" || string == "NONE") return Sampler::Filter::Nearest;
    if(string == "LINEAR") return Sampler::Filter::Linear;

    Error() << "Trade::ColladaImporter::texture(): unknown texture filter" << string.toStdString();
    return Sampler::Filter(-1);
}

Sampler::Mipmap mipmapFromString(const QString& string) {
    /* Treat element not present as default */
    if(string.isEmpty() || string == "NONE") return Sampler::Mipmap::Base;
    if(string == "NEAREST") return Sampler::Mipmap::Nearest;
    if(string == "LINEAR") return Sampler::Mipmap::Linear;

    Error() << "Trade::ColladaImporter::texture(): unknown texture mipmap filter" << string.toStdString();
    return Sampler::Mipmap(-1);
}

}

std::optional<TextureData> ColladaImporter::doTexture(const UnsignedInt id) {
    const auto name = QString::fromStdString(d->textures[id]);

    /* Texture type */
    QString tmp;
    d->query.setQuery((namespaceDeclaration + "/COLLADA/library_effects/effect/profile_COMMON/newparam[@sid='%0']/*[starts-with(name(), 'sampler')]/name()").arg(name));
    d->query.evaluateTo(&tmp);
    tmp = tmp.trimmed();

    TextureData::Type type;
    if(tmp == "sampler1D")          type = TextureData::Type::Texture1D;
    else if(tmp == "sampler2D")     type = TextureData::Type::Texture2D;
    else if(tmp == "sampler3D")     type = TextureData::Type::Texture3D;
    else if(tmp == "samplerCUBE")   type = TextureData::Type::Cube;
    else {
        Error() << "Trade::ColladaImporter::texture(): unsupported sampler type" << tmp.toStdString();
        return std::nullopt;
    }

    /* Texture image */
    /** @todo Verify that surface type is the same as sampler type */
    d->query.setQuery((namespaceDeclaration + "/COLLADA/library_effects/effect/profile_COMMON/newparam[surface][@sid=/COLLADA/library_effects/effect/profile_COMMON/newparam[@sid='%0']/*[starts-with(name(), 'sampler')]/source/string()]/surface/init_from/string()").arg(name));
    d->query.evaluateTo(&tmp);
    tmp = tmp.trimmed();

    auto it = d->images2DForName.find(tmp.toStdString());
    if(it == d->images2DForName.end()) {
        Error() << "Trade::ColladaImporter::texture(): image" << tmp.toStdString() << "not found";
        return std::nullopt;
    }
    const UnsignedInt image = it->second;

    /* Texture sampler wrapping */
    d->query.setQuery((namespaceDeclaration + "/COLLADA/library_effects/effect/profile_COMMON/newparam[@sid='%0']/*[starts-with(name(), 'sampler')]/wrap_s/string()").arg(name));
    d->query.evaluateTo(&tmp);
    const Sampler::Wrapping wrappingX = wrappingFromString(tmp.trimmed());
    if(wrappingX == Sampler::Wrapping(-1)) return std::nullopt;

    d->query.setQuery((namespaceDeclaration + "/COLLADA/library_effects/effect/profile_COMMON/newparam[@sid='%0']/*[starts-with(name(), 'sampler')]/wrap_t/string()").arg(name));
    d->query.evaluateTo(&tmp);
    const Sampler::Wrapping wrappingY = wrappingFromString(tmp.trimmed());
    if(wrappingY == Sampler::Wrapping(-1)) return std::nullopt;

    d->query.setQuery((namespaceDeclaration + "/COLLADA/library_effects/effect/profile_COMMON/newparam[@sid='%0']/*[starts-with(name(), 'sampler')]/wrap_p/string()").arg(name));
    d->query.evaluateTo(&tmp);
    const Sampler::Wrapping wrappingZ = wrappingFromString(tmp.trimmed());
    if(wrappingZ == Sampler::Wrapping(-1)) return std::nullopt;

    /* Texture minification filter */
    d->query.setQuery((namespaceDeclaration + "/COLLADA/library_effects/effect/profile_COMMON/newparam[@sid='%0']/*[starts-with(name(), 'sampler')]/minfilter/string()").arg(name));
    d->query.evaluateTo(&tmp);
    const Sampler::Filter minificationFilter = filterFromString(tmp.trimmed());
    if(minificationFilter == Sampler::Filter(-1)) return std::nullopt;

    /* Texture magnification filter */
    d->query.setQuery((namespaceDeclaration + "/COLLADA/library_effects/effect/profile_COMMON/newparam[@sid='%0']/*[starts-with(name(), 'sampler')]/magfilter/string()").arg(name));
    d->query.evaluateTo(&tmp);
    const Sampler::Filter magnificationFilter = filterFromString(tmp.trimmed());
    if(magnificationFilter == Sampler::Filter(-1)) return std::nullopt;

    /* Texture mipmap filter */
    d->query.setQuery((namespaceDeclaration + "/COLLADA/library_effects/effect/profile_COMMON/newparam[@sid='%0']/*[starts-with(name(), 'sampler')]/mipfilter/string()").arg(name));
    d->query.evaluateTo(&tmp);
    const Sampler::Mipmap mipmapFilter = mipmapFromString(tmp.trimmed());
    if(mipmapFilter == Sampler::Mipmap(-1)) return std::nullopt;

    return TextureData(type, minificationFilter, magnificationFilter, mipmapFilter, {wrappingX, wrappingY, wrappingZ}, image);
}

UnsignedInt ColladaImporter::doImage2DCount() const { return d->images2D.size(); }

Int ColladaImporter::doImage2DForName(const std::string& name) {
    auto it = d->images2DForName.find(name);
    return it == d->images2DForName.end() ? -1 : it->second;
}

std::string ColladaImporter::doImage2DName(const UnsignedInt id) {
    return d->images2D[id];
}

std::optional<ImageData2D> ColladaImporter::doImage2D(const UnsignedInt id) {
    /* Image filename */
    QString tmp;
    d->query.setQuery((namespaceDeclaration + "/COLLADA/library_images/image[%0]/init_from/string()").arg(id+1));
    d->query.evaluateTo(&tmp);
    tmp = tmp.trimmed();

    if(tmp.right(3) != "tga") {
        Error() << "Trade::ColladaImporter::image2D():" << '"' + tmp.toStdString() + '"' << "has unsupported format";
        return std::nullopt;
    }

    TgaImporter tgaImporter;
    if(!tgaImporter.openFile(Utility::Directory::join(Utility::Directory::path(d->filename), tmp.toStdString())))
        return std::nullopt;

    return tgaImporter.image2D(0);
}

UnsignedInt ColladaImporter::attributeOffset(UnsignedInt meshId, const QString& attribute, UnsignedInt id) {
    QString tmp;

    /* Get attribute offset in indices */
    d->query.setQuery((namespaceDeclaration + "/COLLADA/library_geometries/geometry[%0]/mesh/polylist/input[@semantic='%1'][%2]/@offset/string()")
        .arg(meshId+1).arg(attribute).arg(id+1));
    d->query.evaluateTo(&tmp);
    return Implementation::ColladaType<UnsignedInt>::fromString(tmp);
}

template<class T> std::vector<T> ColladaImporter::parseSource(const QString& id) {
    std::vector<T> output;
    QString tmp;

    /* Count of items */
    d->query.setQuery((namespaceDeclaration + "/COLLADA/library_geometries/geometry/mesh/source[@id='%0']/technique_common/accessor/@count/string()").arg(id));
    d->query.evaluateTo(&tmp);
    UnsignedInt count = Implementation::ColladaType<UnsignedInt>::fromString(tmp);

    /* Size of each item */
    d->query.setQuery((namespaceDeclaration + "/COLLADA/library_geometries/geometry/mesh/source[@id='%0']/technique_common/accessor/@stride/string()").arg(id));
    d->query.evaluateTo(&tmp);
    UnsignedInt size = Implementation::ColladaType<UnsignedInt>::fromString(tmp);

    /* Data source */
    d->query.setQuery((namespaceDeclaration + "/COLLADA/library_geometries/geometry/mesh/source[@id='%0']/technique_common/accessor/@source/string()").arg(id));
    d->query.evaluateTo(&tmp);
    QString source = tmp.mid(1).trimmed();

    /* Verify total count */
    d->query.setQuery((namespaceDeclaration + "/COLLADA/library_geometries/geometry/mesh/source/float_array[@id='%0']/@count/string()").arg(source));
    d->query.evaluateTo(&tmp);
    if(Implementation::ColladaType<UnsignedInt>::fromString(tmp) != count*size) {
        Error() << "Trade::ColladaImporter::mesh3D(): wrong total count in source" << ('"'+id+'"').toStdString();
        return output;
    }

    /** @todo Assert right order of coordinates and type */

    /* Items */
    d->query.setQuery((namespaceDeclaration + "/COLLADA/library_geometries/geometry/mesh/source/float_array[@id='%0']/string()").arg(source));
    d->query.evaluateTo(&tmp);

    output.reserve(count);
    Int from = 0;
    for(std::size_t i = 0; i != count; ++i)
        output.push_back(Implementation::Utility::parseVector<T>(tmp, &from, size));

    return output;
}

template<class T> std::vector<T> ColladaImporter::buildAttributeArray(UnsignedInt meshId, const QString& attribute, UnsignedInt id, UnsignedInt stride, const std::vector<UnsignedInt>& interleavedIndexArrays) {
    QString tmp;

    /* Original attribute array */
    d->query.setQuery((namespaceDeclaration + "/COLLADA/library_geometries/geometry[%0]/mesh/polylist/input[@semantic='%1'][%2]/@source/string()")
        .arg(meshId+1).arg(attribute).arg(id+1));
    d->query.evaluateTo(&tmp);
    std::vector<T> originalArray = parseSource<T>(tmp.mid(1).trimmed());

    /* Attribute offset in original index array */
    UnsignedInt offset = attributeOffset(meshId, attribute, id);

    /* Build resulting array */
<<<<<<< HEAD
    std::vector<T> array(indexCombinations.size());

    for(auto it = indexCombinations.begin(); it != indexCombinations.end(); ++it) {
        const auto& i = *it;
        array[i.second] = originalArray[originalIndices[i.first*stride+offset]];
    }
=======
    std::vector<T> array(interleavedIndexArrays.size()/stride);
    for(UnsignedInt i = 0; i != array.size(); ++i)
        array[i] = originalArray[interleavedIndexArrays[i*stride+offset]];
>>>>>>> 30238c5b

    return std::move(array);
}

std::string ColladaImporter::instanceName(const QString& name, const QString& instanceTag) {
    QString tmp;

    d->query.setQuery((namespaceDeclaration + "/COLLADA/library_visual_scenes/visual_scene//node[@id='%0']/%1/@url/string()").arg(name).arg(instanceTag));
    d->query.evaluateTo(&tmp);
    return tmp.trimmed().mid(1).toStdString();
}

}}<|MERGE_RESOLUTION|>--- conflicted
+++ resolved
@@ -435,23 +435,6 @@
 
         d->query.setQuery((namespaceDeclaration + "/COLLADA/library_visual_scenes/visual_scene//node[@id='%0']/instance_geometry/bind_material/technique_common/count(instance_material)").arg(name));
         d->query.evaluateTo(&tmp);
-<<<<<<< HEAD
-        std::string materialName = tmp.trimmed().mid(1).toStdString();
-
-        /* If the mesh doesn't have bound material, add default one, else find
-           its ID */
-        /** @todo Solution for unknown materials etc.: -1 ? */
-        Int materialId = 0;
-        if(!materialName.empty()) {
-            materialId = doMaterialForName(materialName);
-            if(materialId == -1) {
-                Error() << "Trade::ColladaImporter::object3D(): material" << '"'+materialName+'"' << "was not found";
-                #ifndef CORRADE_GCC45_COMPATIBILITY
-                return nullptr;
-                #else
-                return {};
-                #endif
-=======
 
         const Int materialCount = tmp.toInt();
         Int materialId = -1;
@@ -472,7 +455,6 @@
                     Error() << "Trade::ColladaImporter::object3D(): material" << '"'+materialName+'"' << "was not found";
                     return nullptr;
                 }
->>>>>>> 30238c5b
             }
         }
 
@@ -578,17 +560,9 @@
 
     /* Build vertex array */
     UnsignedInt vertexOffset = attributeOffset(id, "VERTEX");
-<<<<<<< HEAD
-    std::vector<Vector3> vertices(indexCombinations.size());
-    for(auto it = indexCombinations.begin(); it != indexCombinations.end(); ++it) {
-        const auto& i = *it;
-        vertices[i.second] = originalVertices[originalIndices[i.first*stride+vertexOffset]];
-    }
-=======
     std::vector<Vector3> vertices(interleavedIndexArrays.size()/stride);
     for(UnsignedInt i = 0; i != vertices.size(); ++i)
         vertices[i] = originalVertices[interleavedIndexArrays[i*stride + vertexOffset]];
->>>>>>> 30238c5b
 
     QStringList tmpList;
     d->query.setQuery((namespaceDeclaration + "/COLLADA/library_geometries/geometry[%0]/mesh/polylist/input/@semantic/string()").arg(id+1));
@@ -976,18 +950,9 @@
     UnsignedInt offset = attributeOffset(meshId, attribute, id);
 
     /* Build resulting array */
-<<<<<<< HEAD
-    std::vector<T> array(indexCombinations.size());
-
-    for(auto it = indexCombinations.begin(); it != indexCombinations.end(); ++it) {
-        const auto& i = *it;
-        array[i.second] = originalArray[originalIndices[i.first*stride+offset]];
-    }
-=======
     std::vector<T> array(interleavedIndexArrays.size()/stride);
     for(UnsignedInt i = 0; i != array.size(); ++i)
         array[i] = originalArray[interleavedIndexArrays[i*stride+offset]];
->>>>>>> 30238c5b
 
     return std::move(array);
 }
